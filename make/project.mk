#
# Main Project Makefile
# This Makefile is included directly from the user project Makefile in order to call the component.mk
# makefiles of all components (in a separate make process) to build all the libraries, then links them
# together into the final file. If so, PWD is the project dir (we assume).
#

#
# This makefile requires the environment variable IDF_PATH to be set to the top-level esp-idf directory
# where this file is located.
#

.PHONY: build-components menuconfig defconfig all build clean all_binaries
all: all_binaries
# see below for recipe of 'all' target
#
# # other components will add dependencies to 'all_binaries'. The
# reason all_binaries is used instead of 'all' is so that the flash
# target can build everything without triggering the per-component "to
# flash..." output targets.)

help:
	@echo "Welcome to Espressif IDF build system. Some useful make targets:"
	@echo ""
	@echo "make menuconfig - Configure IDF project"
	@echo "make defconfig - Set defaults for all new configuration options"
	@echo ""
	@echo "make all - Build app, bootloader, partition table"
	@echo "make flash - Flash all components to a fresh chip"
	@echo "make clean - Remove all build output"
	@echo ""
	@echo "make app - Build just the app"
	@echo "make app-flash - Flash just the app"
	@echo "make app-clean - Clean just the app"
	@echo ""
	@echo "See also 'make bootloader', 'make bootloader-flash', 'make bootloader-clean', "
	@echo "'make partition_table', etc, etc."

# dependency checks
ifndef MAKE_RESTARTS
ifeq ("$(filter 4.% 3.81 3.82,$(MAKE_VERSION))","")
$(warning "esp-idf build system only supports GNU Make versions 3.81 or newer. You may see unexpected results with other Makes.")
endif
endif

# disable built-in make rules, makes debugging saner
MAKEFLAGS_OLD := $(MAKEFLAGS)
MAKEFLAGS +=-rR

# Default path to the project: we assume the Makefile including this file
# is in the project directory
ifndef PROJECT_PATH
PROJECT_PATH := $(abspath $(dir $(firstword $(MAKEFILE_LIST))))
export PROJECT_PATH
endif

# A list of the "common" makefiles, to use as a target dependency
COMMON_MAKEFILES := $(abspath $(IDF_PATH)/make/project.mk $(IDF_PATH)/make/common.mk $(IDF_PATH)/make/component_wrapper.mk)
export COMMON_MAKEFILES

# The directory where we put all objects/libraries/binaries. The project Makefile can
# configure this if needed.
BUILD_DIR_BASE ?= $(PROJECT_PATH)/build
export BUILD_DIR_BASE

# Component directories. These directories are searched for components.
# The project Makefile can override these component dirs, or define extra component directories.
COMPONENT_DIRS ?= $(PROJECT_PATH)/components $(EXTRA_COMPONENT_DIRS) $(IDF_PATH)/components
export COMPONENT_DIRS

# Source directories of the project itself (a special, project-specific component.) Defaults to only "main".
SRCDIRS ?= main

# The project Makefile can define a list of components, but if it does not do this we just take
# all available components in the component dirs.
ifndef COMPONENTS
# Find all component names. The component names are the same as the
# directories they're in, so /bla/components/mycomponent/ -> mycomponent. We then use
# COMPONENT_DIRS to build COMPONENT_PATHS with the full path to each component.
COMPONENTS := $(foreach dir,$(COMPONENT_DIRS),$(wildcard $(dir)/*))
COMPONENTS := $(sort $(foreach comp,$(COMPONENTS),$(lastword $(subst /, ,$(comp)))))
endif
export COMPONENTS

# Resolve all of COMPONENTS into absolute paths in COMPONENT_PATHS.
#
# If a component name exists in multiple COMPONENT_DIRS, we take the first match.
#
# NOTE: These paths must be generated WITHOUT a trailing / so we
# can use $(notdir x) to get the component name.
COMPONENT_PATHS := $(foreach comp,$(COMPONENTS),$(firstword $(foreach dir,$(COMPONENT_DIRS),$(wildcard $(dir)/$(comp)))))
COMPONENT_PATHS += $(abspath $(SRCDIRS))

# A component is buildable if it has a component.mk makefile in it
COMPONENT_PATHS_BUILDABLE := $(foreach cp,$(COMPONENT_PATHS),$(if $(wildcard $(cp)/component.mk),$(cp)))

# Initialise a project-wide list of include dirs (COMPONENT_INCLUDES),
# and LDFLAGS args (COMPONENT_LDFLAGS) supplied by each component.
#
# These variables are built up via the component_project_vars.mk
# generated makefiles (one per component).
COMPONENT_INCLUDES :=
COMPONENT_LDFLAGS :=

# COMPONENT_PROJECT_VARS is the list of component_project_vars.mk generated makefiles
# for each component.
#
# Including $(COMPONENT_PROJECT_VARS) builds the COMPONENT_INCLUDES,
# COMPONENT_LDFLAGS variables and also targets for any inter-component
# dependencies.
#
<<<<<<< HEAD
# See the component_project_vars.mk target in component_wrapper.mk
COMPONENT_PROJECT_VARS := $(addsuffix /component_project_vars.mk,$(notdir $(COMPONENT_PATHS_BUILDABLE)))
COMPONENT_PROJECT_VARS := $(addprefix $(BUILD_DIR_BASE)/,$(COMPONENT_PROJECT_VARS))
# this line is -include instead of include to prevent a spurious error message on make 3.81
-include $(COMPONENT_PROJECT_VARS)
=======
# needs 'sed' processing of stdout because make sometimes echoes other stuff on stdout,
# even if asked not to.
#
# Debugging this? Replace $(shell with $(error and you'll see the full command as-run.
define GetVariable
$(shell "$(MAKE)" -s --no-print-directory -C $(1) -f component.mk get_variable PROJECT_PATH=$(PROJECT_PATH) GET_VARIABLE=$(2) IS_BOOTLOADER_BUILD=$(IS_BOOTLOADER_BUILD) | sed -En "s/^$(2)=(.+)/\1/p" )
endef
>>>>>>> ea4005e6

# Also add top-level project include path, for top-level includes
COMPONENT_INCLUDES += $(abspath $(BUILD_DIR_BASE)/include/)

export COMPONENT_INCLUDES

# Set variables common to both project & component
include $(IDF_PATH)/make/common.mk

all:
ifdef CONFIG_SECURE_BOOTLOADER_ENABLED
	@echo "(Secure boot enabled, so bootloader not flashed automatically. See 'make bootloader' output)"
	@echo "To flash app & partition table, run 'make flash' or:"
else
	@echo "To flash all build output, run 'make flash' or:"
endif
	@echo $(ESPTOOLPY_WRITE_FLASH) $(ESPTOOL_ALL_FLASH_ARGS)

# Set default LDFLAGS

LDFLAGS ?= -nostdlib \
	-L$(IDF_PATH)/lib \
	-L$(IDF_PATH)/ld \
	$(addprefix -L$(BUILD_DIR_BASE)/,$(COMPONENTS) $(SRCDIRS)) \
	-u call_user_start_cpu0	\
	$(EXTRA_LDFLAGS) \
	-Wl,--gc-sections	\
	-Wl,-static	\
	-Wl,--start-group	\
	$(COMPONENT_LDFLAGS) \
	-lgcc \
	-Wl,--end-group \
	-Wl,-EL

# Set default CPPFLAGS, CFLAGS, CXXFLAGS
# These are exported so that components can use them when compiling.
# If you need your component to add CFLAGS/etc for it's own source compilation only, set CFLAGS += in your component's Makefile.
# If you need your component to add CFLAGS/etc globally for all source
#  files, set CFLAGS += in your component's Makefile.projbuild
# If you need to set CFLAGS/CPPFLAGS/CXXFLAGS at project level, set them in application Makefile
#  before including project.mk. Default flags will be added before the ones provided in application Makefile.

# CPPFLAGS used by C preprocessor
# If any flags are defined in application Makefile, add them at the end. 
CPPFLAGS := -DESP_PLATFORM $(CPPFLAGS)

# Warnings-related flags relevant both for C and C++
COMMON_WARNING_FLAGS = -Wall -Werror \
	-Wno-error=unused-function \
	-Wno-error=unused-but-set-variable \
	-Wno-error=unused-variable \
	-Wno-error=deprecated-declarations

# Flags which control code generation and dependency generation, both for C and C++
COMMON_FLAGS = \
	-ffunction-sections -fdata-sections \
	-fstrict-volatile-bitfields \
	-mlongcalls \
	-nostdlib \
	-MMD -MP

# Optimization flags are set based on menuconfig choice
ifneq ("$(CONFIG_OPTIMIZATION_LEVEL_RELEASE)","")
OPTIMIZATION_FLAGS = -Os
CPPFLAGS += -DNDEBUG
else
OPTIMIZATION_FLAGS = -Og
endif

# Enable generation of debugging symbols
OPTIMIZATION_FLAGS += -ggdb

# List of flags to pass to C compiler
# If any flags are defined in application Makefile, add them at the end.
CFLAGS := $(strip \
	-std=gnu99 \
	$(OPTIMIZATION_FLAGS) \
	$(COMMON_FLAGS) \
	$(COMMON_WARNING_FLAGS) \
	$(CFLAGS))

# List of flags to pass to C++ compiler
# If any flags are defined in application Makefile, add them at the end.
CXXFLAGS := $(strip \
	-std=gnu++11 \
	-fno-exceptions \
	-fno-rtti \
	$(OPTIMIZATION_FLAGS) \
	$(COMMON_FLAGS) \
	$(COMMON_WARNING_FLAGS) \
	$(CXXFLAGS))

export CFLAGS CPPFLAGS CXXFLAGS

# Set host compiler and binutils
HOSTCC := $(CC)
HOSTLD := $(LD)
HOSTAR := $(AR)
HOSTOBJCOPY := $(OBJCOPY)
export HOSTCC HOSTLD HOSTAR HOSTOBJCOPY

# Set target compiler. Defaults to whatever the user has
# configured as prefix + ye olde gcc commands
CC := $(call dequote,$(CONFIG_TOOLPREFIX))gcc
CXX := $(call dequote,$(CONFIG_TOOLPREFIX))c++
LD := $(call dequote,$(CONFIG_TOOLPREFIX))ld
AR := $(call dequote,$(CONFIG_TOOLPREFIX))ar
OBJCOPY := $(call dequote,$(CONFIG_TOOLPREFIX))objcopy
export CC CXX LD AR OBJCOPY

PYTHON=$(call dequote,$(CONFIG_PYTHON))

# the app is the main executable built by the project
APP_ELF:=$(BUILD_DIR_BASE)/$(PROJECT_NAME).elf
APP_MAP:=$(APP_ELF:.elf=.map)
APP_BIN:=$(APP_ELF:.elf=.bin)

# Include any Makefile.projbuild file letting components add
# configuration at the project level
define includeProjBuildMakefile
$(if $(V),$(if $(wildcard $(1)/Makefile.projbuild),$(info including $(1)/Makefile.projbuild...)))
COMPONENT_PATH := $(1)
-include $(1)/Makefile.projbuild
endef
$(foreach componentpath,$(COMPONENT_PATHS),$(eval $(call includeProjBuildMakefile,$(componentpath))))

# once we know component paths, we can include the config generation targets
#
# (bootloader build doesn't need this, config is exported from top-level)
ifndef IS_BOOTLOADER_BUILD
include $(IDF_PATH)/make/project_config.mk
endif

# A "component" library is any library in the LDFLAGS where
# the name of the library is also a name of the component
APP_LIBRARIES = $(patsubst -l%,%,$(filter -l%,$(LDFLAGS)))
COMPONENT_LIBRARIES = $(filter $(notdir $(COMPONENT_PATHS_BUILDABLE)),$(APP_LIBRARIES))

# ELF depends on the library archive files for COMPONENT_LIBRARIES
# the rules to build these are emitted as part of GenerateComponentTarget below
$(APP_ELF): $(foreach libcomp,$(COMPONENT_LIBRARIES),$(BUILD_DIR_BASE)/$(libcomp)/lib$(libcomp).a)
	$(summary) LD $(notdir $@)
	$(CC) $(LDFLAGS) -o $@ -Wl,-Map=$(APP_MAP)

# Generation of $(APP_BIN) from $(APP_ELF) is added by the esptool
# component's Makefile.projbuild
app: $(APP_BIN)
	@echo "App built. Default flash app command is:"
	@echo $(ESPTOOLPY_WRITE_FLASH) $(CONFIG_APP_OFFSET) $(APP_BIN)

all_binaries: $(APP_BIN)

$(BUILD_DIR_BASE):
	mkdir -p $(BUILD_DIR_BASE)

# Macro for the recursive sub-make for each component
# $(1) - component directory
# $(2) - component name only
#
# Is recursively expanded by the GenerateComponentTargets macro
define ComponentMake
+$(MAKE) -C $(BUILD_DIR_BASE)/$(2) -f $(IDF_PATH)/make/component_wrapper.mk COMPONENT_MAKEFILE=$(1)/component.mk
endef

# Generate top-level component-specific targets for each component
# $(1) - path to component dir
# $(2) - name of component
#
define GenerateComponentTargets
.PHONY: $(2)-build $(2)-clean

$(2)-build:
	$(call ComponentMake,$(1),$(2)) build

$(2)-clean:
	$(call ComponentMake,$(1),$(2)) clean

$(BUILD_DIR_BASE)/$(2):
	@mkdir -p $(BUILD_DIR_BASE)/$(2)

# tell make it can build any component's library by invoking the -build target
# (this target exists for all components even ones which don't build libraries, but it's
# only invoked for the targets whose libraries appear in COMPONENT_LIBRARIES and hence the
# APP_ELF dependencies.)
$(BUILD_DIR_BASE)/$(2)/lib$(2).a: $(2)-build
	$(details) "Target '$$^' responsible for '$$@'" # echo which build target built this file

# add a target to generate the component_project_vars.mk files that
# are used to inject variables into project make pass (see matching
# component_project_vars.mk target in component_wrapper.mk).
#
# If any component_project_vars.mk file is out of date, the make
# process will call this target to rebuild it and then restart.
#
# Note: $(SDKCONFIG) is a normal prereq as we need to rebuild these
# files whenever the config changes. $(SDKCONFIG_MAKEFILE) is an
# order-only prereq because if it hasn't been rebuilt, we need to
# build it first - but including it as a normal prereq can lead to
# infinite restarts as the conf process will keep updating it.
$(BUILD_DIR_BASE)/$(2)/component_project_vars.mk: $(1)/component.mk $(COMMON_MAKEFILES) $(SDKCONFIG) | $(BUILD_DIR_BASE)/$(2) $(SDKCONFIG_MAKEFILE)
	$(call ComponentMake,$(1),$(2)) component_project_vars.mk
endef

$(foreach component,$(COMPONENT_PATHS_BUILDABLE),$(eval $(call GenerateComponentTargets,$(component),$(notdir $(component)))))

app-clean: $(addsuffix -clean,$(notdir $(COMPONENT_PATHS_BUILDABLE)))
	$(summary) RM $(APP_ELF)
	rm -f $(APP_ELF) $(APP_BIN) $(APP_MAP)

# NB: this ordering is deliberate (app-clean before config-clean),
# so config remains valid during all component clean targets
config-clean: app-clean
clean: config-clean

<|MERGE_RESOLUTION|>--- conflicted
+++ resolved
@@ -109,21 +109,11 @@
 # COMPONENT_LDFLAGS variables and also targets for any inter-component
 # dependencies.
 #
-<<<<<<< HEAD
 # See the component_project_vars.mk target in component_wrapper.mk
 COMPONENT_PROJECT_VARS := $(addsuffix /component_project_vars.mk,$(notdir $(COMPONENT_PATHS_BUILDABLE)))
 COMPONENT_PROJECT_VARS := $(addprefix $(BUILD_DIR_BASE)/,$(COMPONENT_PROJECT_VARS))
 # this line is -include instead of include to prevent a spurious error message on make 3.81
 -include $(COMPONENT_PROJECT_VARS)
-=======
-# needs 'sed' processing of stdout because make sometimes echoes other stuff on stdout,
-# even if asked not to.
-#
-# Debugging this? Replace $(shell with $(error and you'll see the full command as-run.
-define GetVariable
-$(shell "$(MAKE)" -s --no-print-directory -C $(1) -f component.mk get_variable PROJECT_PATH=$(PROJECT_PATH) GET_VARIABLE=$(2) IS_BOOTLOADER_BUILD=$(IS_BOOTLOADER_BUILD) | sed -En "s/^$(2)=(.+)/\1/p" )
-endef
->>>>>>> ea4005e6
 
 # Also add top-level project include path, for top-level includes
 COMPONENT_INCLUDES += $(abspath $(BUILD_DIR_BASE)/include/)
