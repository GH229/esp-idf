<<<<<<< HEAD
/**
 ****************************************************************************************
 *
 * @file wx_airsync_prf.h
 *
 * @brief Application entry point
 *
 * Copyright (C) Espressif 2016
 * Created by Yulong at 2016/9/29
 *
 *
 ****************************************************************************************
 */

#include "prf_defs.h"
 
#if	(WX_AIRSYNC_CFG)

#include "bt_target.h"
#include "gatt_api.h"
#include "gattdefs.h"


/// Maximum Transmission Unit
#define ATT_DEFAULT_MTU                                 (23)

#define BLE_WECHAT_MAX_DATA_LEN            (ATT_DEFAULT_MTU - 3) 	

  
 //define the key serivce uuid
#define ATT_SVC_AIRSYNC	0xFEE7
 //define the airsync Char uuid
#define ATT_CHAR_AIRSYNC_WIT	0xFEC7
#define ATT_CHAR_AIRSYBC_NTF	0xFEC8
#define ATT_CHAR_AIRSYNC_READ	0xFEC9
 
 
typedef void (tAIRSYNC_CBACK)(UINT8 app_id, UINT8 event, UINT8 len, UINT8 *data);
 
 
 /// WX AirSync Service Attributes Indexes
 enum
 {
	 WX_IDX_SVC,
	 WX_IDX_AIRSYNC_WIT_CHAR,
	 WX_IDX_AIRSYNC_WIT_VAL,
	 WX_IDX_AIRSYNC_NTF_CHAR,
	 WX_IDX_AIRSYNC_NTF_VAL,
	 WX_IDX_AIRSYNC_READ_CHAR,
	 WX_IDX_AIRSYNC_READ_VAL,
	 WX_IDX_AIRSYNC_NTF_CFG,
 
	 KEY_IDX_NB,
 };
 
 typedef struct
 {
	 BD_ADDR remote_bda;
	 BOOLEAN need_rsp;
	 UINT16  clt_cfg;
 }tAirSync_WRITE_DATA;
 
 typedef struct
 {
	 BOOLEAN		 in_use;
	 BOOLEAN		 congest;
	 UINT16 		 conn_id;
	 BOOLEAN		 connected;
	 BD_ADDR		 remote_bda;
	 UINT32 		 trans_id;
	 UINT8			 cur_srvc_id;
 
 }tAirSync_CLCB;
 
 
 typedef struct
 {
	 UINT8			 app_id;
	 UINT16 		 airsync_wirt_hdl;
	 UINT16 		 airsync_ntf_hdl;
	 UINT16			 airsync_read_hdl;
	 UINT16 		 airsync_cfg_hdl;
  
	 tAIRSYNC_CBACK		 *p_cback;
 
 }tAirSync_INST;
 
 
 /* service engine control block */
 typedef struct
 {
	 tAirSync_CLCB			 clcb;			 /* connection link*/
	 tGATT_IF				 gatt_if;
	 BOOLEAN				 enabled;
	 BOOLEAN				 is_primery;
	 tAirSync_INST			 airsync_inst;
	 UINT8					 inst_id;
 }tAIRSYNC_CB_ENV;
 
 void AirSync_CreateService(void);
 
 tAirSync_CLCB *airsync_env_clcb_alloc (UINT16 conn_id, BD_ADDR remote_bda);
 
 UINT16 AirSync_env_find_conn_id_by_bd_adddr(BD_ADDR bda);
 
 BOOLEAN AirSync_env_clcb_dealloc(UINT16 conn_id);
 
 tGATT_STATUS AirSync_Init(tAIRSYNC_CBACK *call_back);
 
 void AirSync_msg_notify(UINT8 len, UINT8 *button_msg);
 
 extern tAIRSYNC_CB_ENV airsync_cb_env;

 #endif	///WX_AIRSYNC_CFG
 
=======
/**
 ****************************************************************************************
 *
 * @file wx_airsync_prf.h
 *
 * @brief Application entry point
 *
 * Copyright (C) Espressif 2016
 * Created by Yulong at 2016/9/29
 *
 *
 ****************************************************************************************
 */

#include "prf_defs.h"
 
#if	(WX_AIRSYNC_CFG)

#include "bt_target.h"
#include "gatt_api.h"
#include "gattdefs.h"
#include "bt_app_api.h"


/// Maximum Transmission Unit
#define ATT_DEFAULT_MTU                                 (23)

#define BLE_WECHAT_MAX_DATA_LEN            (ATT_DEFAULT_MTU - 3) 	

  
 //define the key serivce uuid
#define ATT_SVC_AIRSYNC	0xFEE7
 //define the airsync Char uuid
#define ATT_CHAR_AIRSYNC_WIT	0xFEC7
#define ATT_CHAR_AIRSYBC_NTF	0xFEC8
#define ATT_CHAR_AIRSYNC_READ	0xFEC9
 
 
typedef void (tAIRSYNC_CBACK)(UINT8 app_id, UINT8 event, UINT8 len, UINT8 *data);
 
 
 /// WX AirSync Service Attributes Indexes
 enum
 {
	 WX_IDX_SVC,
	 WX_IDX_AIRSYNC_WIT_CHAR,
	 WX_IDX_AIRSYNC_WIT_VAL,
	 WX_IDX_AIRSYNC_NTF_CHAR,
	 WX_IDX_AIRSYNC_NTF_VAL,
	 WX_IDX_AIRSYNC_READ_CHAR,
	 WX_IDX_AIRSYNC_READ_VAL,
	 WX_IDX_AIRSYNC_NTF_CFG,
 
	 WX_IDX_NB,
 };
 
 typedef struct
 {
	 BD_ADDR remote_bda;
	 BOOLEAN need_rsp;
	 UINT16  clt_cfg;
 }tAirSync_WRITE_DATA;
 
 typedef struct
 {
	 BOOLEAN		 in_use;
	 BOOLEAN		 congest;
	 UINT16 		 conn_id;
	 BOOLEAN		 connected;
	 BD_ADDR		 remote_bda;
	 UINT32 		 trans_id;
	 UINT8			 cur_srvc_id;
 
 }tAirSync_CLCB;
 
 
 typedef struct
 {
	 UINT8			 app_id;
	 UINT16 		 airsync_wirt_hdl;
	 UINT16 		 airsync_ntf_hdl;
	 UINT16			 airsync_read_hdl;
	 UINT16 		 airsync_cfg_hdl;
  
	 tAIRSYNC_CBACK		 *p_cback;
 
 }tAirSync_INST;
 
 
 /* service engine control block */
 typedef struct
 {
	 tAirSync_CLCB			 clcb;			 /* connection link*/
	 tGATT_IF				 gatt_if;
	 BOOLEAN				 enabled;
	 BOOLEAN				 is_primery;
	 tAirSync_INST			 airsync_inst;
	 UINT8					 inst_id;
 }tAIRSYNC_CB_ENV;
 
 void AirSync_CreateService(void);
 
 tAirSync_CLCB *airsync_env_clcb_alloc (UINT16 conn_id, BD_ADDR remote_bda);
 
 UINT16 AirSync_env_find_conn_id_by_bd_adddr(BD_ADDR bda);
 
 BOOLEAN AirSync_env_clcb_dealloc(UINT16 conn_id);
 
 tGATT_STATUS AirSync_Init(tAIRSYNC_CBACK *call_back);
 
 void AirSync_msg_notify(UINT8 len, UINT8 *button_msg);
 
 extern tAIRSYNC_CB_ENV airsync_cb_env;

 #endif	///WX_AIRSYNC_CFG
 
>>>>>>> b83b0ed0
<|MERGE_RESOLUTION|>--- conflicted
+++ resolved
@@ -1,120 +1,3 @@
-<<<<<<< HEAD
-/**
- ****************************************************************************************
- *
- * @file wx_airsync_prf.h
- *
- * @brief Application entry point
- *
- * Copyright (C) Espressif 2016
- * Created by Yulong at 2016/9/29
- *
- *
- ****************************************************************************************
- */
-
-#include "prf_defs.h"
- 
-#if	(WX_AIRSYNC_CFG)
-
-#include "bt_target.h"
-#include "gatt_api.h"
-#include "gattdefs.h"
-
-
-/// Maximum Transmission Unit
-#define ATT_DEFAULT_MTU                                 (23)
-
-#define BLE_WECHAT_MAX_DATA_LEN            (ATT_DEFAULT_MTU - 3) 	
-
-  
- //define the key serivce uuid
-#define ATT_SVC_AIRSYNC	0xFEE7
- //define the airsync Char uuid
-#define ATT_CHAR_AIRSYNC_WIT	0xFEC7
-#define ATT_CHAR_AIRSYBC_NTF	0xFEC8
-#define ATT_CHAR_AIRSYNC_READ	0xFEC9
- 
- 
-typedef void (tAIRSYNC_CBACK)(UINT8 app_id, UINT8 event, UINT8 len, UINT8 *data);
- 
- 
- /// WX AirSync Service Attributes Indexes
- enum
- {
-	 WX_IDX_SVC,
-	 WX_IDX_AIRSYNC_WIT_CHAR,
-	 WX_IDX_AIRSYNC_WIT_VAL,
-	 WX_IDX_AIRSYNC_NTF_CHAR,
-	 WX_IDX_AIRSYNC_NTF_VAL,
-	 WX_IDX_AIRSYNC_READ_CHAR,
-	 WX_IDX_AIRSYNC_READ_VAL,
-	 WX_IDX_AIRSYNC_NTF_CFG,
- 
-	 KEY_IDX_NB,
- };
- 
- typedef struct
- {
-	 BD_ADDR remote_bda;
-	 BOOLEAN need_rsp;
-	 UINT16  clt_cfg;
- }tAirSync_WRITE_DATA;
- 
- typedef struct
- {
-	 BOOLEAN		 in_use;
-	 BOOLEAN		 congest;
-	 UINT16 		 conn_id;
-	 BOOLEAN		 connected;
-	 BD_ADDR		 remote_bda;
-	 UINT32 		 trans_id;
-	 UINT8			 cur_srvc_id;
- 
- }tAirSync_CLCB;
- 
- 
- typedef struct
- {
-	 UINT8			 app_id;
-	 UINT16 		 airsync_wirt_hdl;
-	 UINT16 		 airsync_ntf_hdl;
-	 UINT16			 airsync_read_hdl;
-	 UINT16 		 airsync_cfg_hdl;
-  
-	 tAIRSYNC_CBACK		 *p_cback;
- 
- }tAirSync_INST;
- 
- 
- /* service engine control block */
- typedef struct
- {
-	 tAirSync_CLCB			 clcb;			 /* connection link*/
-	 tGATT_IF				 gatt_if;
-	 BOOLEAN				 enabled;
-	 BOOLEAN				 is_primery;
-	 tAirSync_INST			 airsync_inst;
-	 UINT8					 inst_id;
- }tAIRSYNC_CB_ENV;
- 
- void AirSync_CreateService(void);
- 
- tAirSync_CLCB *airsync_env_clcb_alloc (UINT16 conn_id, BD_ADDR remote_bda);
- 
- UINT16 AirSync_env_find_conn_id_by_bd_adddr(BD_ADDR bda);
- 
- BOOLEAN AirSync_env_clcb_dealloc(UINT16 conn_id);
- 
- tGATT_STATUS AirSync_Init(tAIRSYNC_CBACK *call_back);
- 
- void AirSync_msg_notify(UINT8 len, UINT8 *button_msg);
- 
- extern tAIRSYNC_CB_ENV airsync_cb_env;
-
- #endif	///WX_AIRSYNC_CFG
- 
-=======
 /**
  ****************************************************************************************
  *
@@ -151,84 +34,82 @@
 #define ATT_CHAR_AIRSYNC_WIT	0xFEC7
 #define ATT_CHAR_AIRSYBC_NTF	0xFEC8
 #define ATT_CHAR_AIRSYNC_READ	0xFEC9
+
+
+typedef void (tAIRSYNC_CBACK)(UINT8 app_id, UINT8 event, UINT8 len, UINT8 *data);
+
+
+/// WX AirSync Service Attributes Indexes
+enum
+{
+    WX_IDX_SVC,
+    WX_IDX_AIRSYNC_WIT_CHAR,
+    WX_IDX_AIRSYNC_WIT_VAL,
+    WX_IDX_AIRSYNC_NTF_CHAR,
+    WX_IDX_AIRSYNC_NTF_VAL,
+    WX_IDX_AIRSYNC_READ_CHAR,
+    WX_IDX_AIRSYNC_READ_VAL,
+    WX_IDX_AIRSYNC_NTF_CFG,
+
+    WX_IDX_NB,
+};
+
+typedef struct
+{
+    BD_ADDR remote_bda;
+    BOOLEAN need_rsp;
+    UINT16  clt_cfg;
+}tAirSync_WRITE_DATA;
+
+typedef struct
+{
+    BOOLEAN		 in_use;
+    BOOLEAN		 congest;
+    UINT16 		 conn_id;
+    BOOLEAN		 connected;
+    BD_ADDR		 remote_bda;
+    UINT32 		 trans_id;
+    UINT8			 cur_srvc_id;
+
+}tAirSync_CLCB;
+
+
+typedef struct
+{
+    UINT8			 app_id;
+    UINT16 		 airsync_wirt_hdl;
+    UINT16 		 airsync_ntf_hdl;
+    UINT16			 airsync_read_hdl;
+    UINT16 		 airsync_cfg_hdl;
  
+    tAIRSYNC_CBACK		 *p_cback;
+
+}tAirSync_INST;
+
+
+/* service engine control block */
+typedef struct
+{
+    tAirSync_CLCB			 clcb;			 /* connection link*/
+    tGATT_IF				 gatt_if;
+    BOOLEAN				 enabled;
+    BOOLEAN				 is_primery;
+    tAirSync_INST			 airsync_inst;
+    UINT8					 inst_id;
+}tAIRSYNC_CB_ENV;
+
+void AirSync_CreateService(void);
+
+tAirSync_CLCB *airsync_env_clcb_alloc (UINT16 conn_id, BD_ADDR remote_bda);
+
+UINT16 AirSync_env_find_conn_id_by_bd_adddr(BD_ADDR bda);
+
+BOOLEAN AirSync_env_clcb_dealloc(UINT16 conn_id);
+
+tGATT_STATUS AirSync_Init(tAIRSYNC_CBACK *call_back);
+
+void AirSync_msg_notify(UINT8 len, UINT8 *button_msg);
+
+extern tAIRSYNC_CB_ENV airsync_cb_env;
  
-typedef void (tAIRSYNC_CBACK)(UINT8 app_id, UINT8 event, UINT8 len, UINT8 *data);
- 
- 
- /// WX AirSync Service Attributes Indexes
- enum
- {
-	 WX_IDX_SVC,
-	 WX_IDX_AIRSYNC_WIT_CHAR,
-	 WX_IDX_AIRSYNC_WIT_VAL,
-	 WX_IDX_AIRSYNC_NTF_CHAR,
-	 WX_IDX_AIRSYNC_NTF_VAL,
-	 WX_IDX_AIRSYNC_READ_CHAR,
-	 WX_IDX_AIRSYNC_READ_VAL,
-	 WX_IDX_AIRSYNC_NTF_CFG,
- 
-	 WX_IDX_NB,
- };
- 
- typedef struct
- {
-	 BD_ADDR remote_bda;
-	 BOOLEAN need_rsp;
-	 UINT16  clt_cfg;
- }tAirSync_WRITE_DATA;
- 
- typedef struct
- {
-	 BOOLEAN		 in_use;
-	 BOOLEAN		 congest;
-	 UINT16 		 conn_id;
-	 BOOLEAN		 connected;
-	 BD_ADDR		 remote_bda;
-	 UINT32 		 trans_id;
-	 UINT8			 cur_srvc_id;
- 
- }tAirSync_CLCB;
- 
- 
- typedef struct
- {
-	 UINT8			 app_id;
-	 UINT16 		 airsync_wirt_hdl;
-	 UINT16 		 airsync_ntf_hdl;
-	 UINT16			 airsync_read_hdl;
-	 UINT16 		 airsync_cfg_hdl;
-  
-	 tAIRSYNC_CBACK		 *p_cback;
- 
- }tAirSync_INST;
- 
- 
- /* service engine control block */
- typedef struct
- {
-	 tAirSync_CLCB			 clcb;			 /* connection link*/
-	 tGATT_IF				 gatt_if;
-	 BOOLEAN				 enabled;
-	 BOOLEAN				 is_primery;
-	 tAirSync_INST			 airsync_inst;
-	 UINT8					 inst_id;
- }tAIRSYNC_CB_ENV;
- 
- void AirSync_CreateService(void);
- 
- tAirSync_CLCB *airsync_env_clcb_alloc (UINT16 conn_id, BD_ADDR remote_bda);
- 
- UINT16 AirSync_env_find_conn_id_by_bd_adddr(BD_ADDR bda);
- 
- BOOLEAN AirSync_env_clcb_dealloc(UINT16 conn_id);
- 
- tGATT_STATUS AirSync_Init(tAIRSYNC_CBACK *call_back);
- 
- void AirSync_msg_notify(UINT8 len, UINT8 *button_msg);
- 
- extern tAIRSYNC_CB_ENV airsync_cb_env;
-
- #endif	///WX_AIRSYNC_CFG
- 
->>>>>>> b83b0ed0
+#endif	///WX_AIRSYNC_CFG