/******************************************************************************
 *
 *  Copyright (C) 2014 Google, Inc.
 *
 *  Licensed under the Apache License, Version 2.0 (the "License");
 *  you may not use this file except in compliance with the License.
 *  You may obtain a copy of the License at:
 *
 *  http://www.apache.org/licenses/LICENSE-2.0
 *
 *  Unless required by applicable law or agreed to in writing, software
 *  distributed under the License is distributed on an "AS IS" BASIS,
 *  WITHOUT WARRANTIES OR CONDITIONS OF ANY KIND, either express or implied.
 *  See the License for the specific language governing permissions and
 *  limitations under the License.
 *
 ******************************************************************************/
#include <stdlib.h>
#include <string.h>
#include <stdbool.h>
#include "bt_defs.h"
#include "bt_trace.h"
#include "alarm.h"
#include "allocator.h"
#include "list.h"
#include "thread.h"
#include "freertos/FreeRTOSConfig.h"
#include "freertos/xtensa_api.h"
#include "rom/ets_sys.h"

#define RTC_TIMER_TICKS_TO_MS(ticks)            ((ticks/625)<<1 + (ticks-(ticks/625)*625)/312)


#define BT_ALARM_START_WAIT_TICKS   100
#define BT_ALARM_STOP_WAIT_TICKS    100
#define BT_ALARM_FREE_WAIT_TICKS    100
#define BT_ALARM_CHG_PERIOD_WAIT_TICKS  100

static struct alarm_t alarm_cbs[ALARM_CBS_NUM];

void osi_alarm_init(void)
{
    memset(&alarm_cbs[0], 0x00, sizeof(alarm_cbs));
}

static struct alarm_t *alarm_cbs_lookfor_available(void)
{
    int i;

    for (i = 0; i < ALARM_CBS_NUM; i++) {
        if (alarm_cbs[i].alarm_hdl == NULL) { //available
            LOG_DEBUG(">>>> %d %08x<<<<\n", i, &alarm_cbs[i]);
            return &alarm_cbs[i];
        }
    }

    return NULL;
}

static void alarm_cb_handler(TimerHandle_t xTimer)
{
    struct alarm_t *alarm;

    if (!xTimer) {
        LOG_DEBUG("TimerName: NULL\n");
        return;
    }

    alarm = pvTimerGetTimerID(xTimer);
    LOG_DEBUG("TimerID %08x, Name %s\n", alarm, pcTimerGetTimerName(xTimer));
    if (alarm->cb) {
        alarm->cb(alarm->cb_data);
    }
}

osi_alarm_t *osi_alarm_new(char *alarm_name, osi_alarm_callback_t callback, void *data, period_ms_t timer_expire, bool is_periodic)
{
<<<<<<< HEAD
	struct alarm_t *timer_id;
	TimerHandle_t t;

	if (timer_expire == 0)
		timer_expire = 1000;

	/* TODO mutex lock */
	timer_id = alarm_cbs_lookfor_available();
	if (!timer_id) {
		LOG_ERROR("%s full\n", __func__);
		return NULL;
	}

	portBASE_TYPE auto_reload = is_periodic ? pdTRUE : pdFALSE;
	t = xTimerCreate(alarm_name, timer_expire / portTICK_PERIOD_MS, auto_reload, timer_id, alarm_cb_handler);
	if (!t) {
		LOG_ERROR("%s error\n", __func__);
		return NULL;
	}

	timer_id->alarm_hdl = t;
	timer_id->cb = callback;
	timer_id->cb_data = data;
	/* TODO mutex unlock */

	return timer_id;
=======
    struct alarm_t *timer_id;
    TimerHandle_t t;

    if (timer_expire == 0) {
        timer_expire = 1000;
    }

    /* TODO mutex lock */
    timer_id = alarm_cbs_lookfor_available();
    if (!timer_id) {
        LOG_ERROR("%s full\n", __func__);
        return NULL;
    }

    t = xTimerCreate(alarm_name, timer_expire / portTICK_PERIOD_MS, pdFALSE, timer_id, alarm_cb_handler);
    if (!t) {
        LOG_ERROR("%s error\n", __func__);
        return NULL;
    }

    timer_id->alarm_hdl = t;
    timer_id->cb = callback;
    timer_id->cb_data = data;
    /* TODO mutex unlock */

    return timer_id;
>>>>>>> 19273c7b
}

int osi_alarm_free(osi_alarm_t *alarm)
{
    if (!alarm) {
        LOG_ERROR("%s null\n", __func__);
        return -1;
    }

    if (xTimerDelete(alarm->alarm_hdl, BT_ALARM_FREE_WAIT_TICKS) != pdPASS) {
        LOG_ERROR("%s error\n", __func__);
        return -2;
    }

    /* TODO mutex lock */
    memset(alarm, 0x00, sizeof(osi_alarm_t));
    /* TODO mutex unlock */

    return 0;
}


int osi_alarm_set(osi_alarm_t *alarm, period_ms_t timeout)
{
    if (!alarm) {
        LOG_ERROR("%s null\n", __func__);
        return -1;
    }

    if (xTimerChangePeriod(alarm->alarm_hdl, timeout / portTICK_PERIOD_MS, BT_ALARM_CHG_PERIOD_WAIT_TICKS) != pdPASS) {
        LOG_ERROR("%s chg period error\n", __func__);
        return -2;
    }

    if (xTimerStart(alarm->alarm_hdl, BT_ALARM_START_WAIT_TICKS) != pdPASS) {
        LOG_ERROR("%s start error\n", __func__);
        return -3;
    }

    return 0;
}


int osi_alarm_cancel(osi_alarm_t *alarm)
{
    if (!alarm) {
        LOG_ERROR("%s null\n", __func__);
        return -1;
    }

    if (xTimerStop(alarm->alarm_hdl, BT_ALARM_STOP_WAIT_TICKS) != pdPASS) {
        LOG_ERROR("%s error\n", __func__);
        return -2;
    }

    return 0;
}

static uint32_t alarm_current_tick(void)
{
    return xTaskGetTickCount();
}

// todo: this is not accurate
// max return value: 0xffffffff / 312 = 13765920 = 0xD20D20
period_ms_t osi_alarm_now(void)
{
    return RTC_TIMER_TICKS_TO_MS((alarm_current_tick()));
}

period_ms_t osi_alarm_get_remaining_ms(const osi_alarm_t *alarm)
{
    /* TODO: use FreeRTOS timer.c implement ??? */
    return 0xffffffff;
}

// pre-condition: 0 <= t1, t2 <= 0xD20D20
// return value: 0<= ret <=0XD20D20
period_ms_t osi_alarm_time_diff(period_ms_t t1, period_ms_t t2)
{
#define MAX_ALARM_TIME_MS     (0xD20D20)
    int32_t diff = (int32_t)(t1) - (int32_t)(t2);
    if (diff < 0) {
        diff += MAX_ALARM_TIME_MS;
    }
    return (period_ms_t)diff;
}<|MERGE_RESOLUTION|>--- conflicted
+++ resolved
@@ -75,34 +75,6 @@
 
 osi_alarm_t *osi_alarm_new(char *alarm_name, osi_alarm_callback_t callback, void *data, period_ms_t timer_expire, bool is_periodic)
 {
-<<<<<<< HEAD
-	struct alarm_t *timer_id;
-	TimerHandle_t t;
-
-	if (timer_expire == 0)
-		timer_expire = 1000;
-
-	/* TODO mutex lock */
-	timer_id = alarm_cbs_lookfor_available();
-	if (!timer_id) {
-		LOG_ERROR("%s full\n", __func__);
-		return NULL;
-	}
-
-	portBASE_TYPE auto_reload = is_periodic ? pdTRUE : pdFALSE;
-	t = xTimerCreate(alarm_name, timer_expire / portTICK_PERIOD_MS, auto_reload, timer_id, alarm_cb_handler);
-	if (!t) {
-		LOG_ERROR("%s error\n", __func__);
-		return NULL;
-	}
-
-	timer_id->alarm_hdl = t;
-	timer_id->cb = callback;
-	timer_id->cb_data = data;
-	/* TODO mutex unlock */
-
-	return timer_id;
-=======
     struct alarm_t *timer_id;
     TimerHandle_t t;
 
@@ -117,7 +89,8 @@
         return NULL;
     }
 
-    t = xTimerCreate(alarm_name, timer_expire / portTICK_PERIOD_MS, pdFALSE, timer_id, alarm_cb_handler);
+    portBASE_TYPE auto_reload = is_periodic ? pdTRUE : pdFALSE;
+    t = xTimerCreate(alarm_name, timer_expire / portTICK_PERIOD_MS, auto_reload, timer_id, alarm_cb_handler);
     if (!t) {
         LOG_ERROR("%s error\n", __func__);
         return NULL;
@@ -129,7 +102,6 @@
     /* TODO mutex unlock */
 
     return timer_id;
->>>>>>> 19273c7b
 }
 
 int osi_alarm_free(osi_alarm_t *alarm)
